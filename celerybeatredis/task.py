# -*- coding: utf-8 -*-
# Copyright 2014 Kong Luoxing

# Licensed under the Apache License, Version 2.0 (the 'License'); you may not
# use this file except in compliance with the License. You may obtain a copy
# of the License at http://www.apache.org/licenses/LICENSE-2.0
import datetime
from copy import deepcopy
from redis import StrictRedis

try:
    import simplejson as json
except ImportError:
    import json

from .exceptions import ValidationError
from .decoder import DateTimeDecoder, DateTimeEncoder
<<<<<<< HEAD
from .exceptions import ValidationError
from .globals import rdb, bytes_to_str, default_encoding, logger
=======
from .globals import logger


class Interval(object):

    def __init__(self, every, period='seconds'):
        self.every = every
        # could be seconds minutes hours
        self.period = period

    @property
    def period_singular(self):
        return self.period[:-1]

    def __unicode__(self):
        if self.every == 1:
            return 'every {0.period_singular}'.format(self)
        return 'every {0.every} {0.period}'.format(self)


class Crontab(object):

    def __init__(self, minute=0, hour=0, day_of_week=None, day_of_month=None, month_of_year=None):
        self.minute = minute
        self.hour = hour
        self.day_of_week = day_of_week or '*'
        self.day_of_month = day_of_month or '*'
        self.month_of_year = month_of_year or '*'

    def __unicode__(self):
        rfield = lambda f: f and str(f).replace(' ', '') or '*'
        return '{0} {1} {2} {3} {4} (m/h/d/dM/MY)'.format(
            rfield(self.minute), rfield(self.hour), rfield(self.day_of_week),
            rfield(self.day_of_month), rfield(self.month_of_year),
        )
>>>>>>> cb8ffcab


class PeriodicTask(object):
    """
    Represents a periodic task.
    This follows the celery.beat.ScheduleEntry class design.
    However it is independent of any celery import, so that any client library can import this module
     and use it to manipulate periodic tasks into a Redis database, without worrying about all the celery imports.
    Should follow the SQLAlchemy DBModel design.
    These are used as delegate from https://github.com/celery/django-celery/blob/master/djcelery/schedulers.py
    """
    name = None
    task = None

    data = None

    args = []
    kwargs = {}
    options = {}

    enabled = True

    # datetime
    last_run_at = None

    total_run_count = 0

    # Follow celery.beat.SchedulerEntry:__init__() signature as much as possible
    def __init__(self, name, task, schedule, enabled=True, args=(), kwargs=None, options=None,
                 last_run_at=None, total_run_count=None, **extrakwargs):
        """
        :param name: name of the task ( = redis key )
        :param task: taskname ( as in celery : python function name )
        :param schedule: the schedule. maybe also a dict with all schedule content
        :param relative: if the schedule time needs to be relative to the interval ( see celery.schedules )
        :param enabled: whether this task is enabled or not
        :param args: args for the task
        :param kwargs: kwargs for the task
        :param options: options for hte task
        :param last_run_at: lat time the task was run
        :param total_run_count: total number of times the task was run
        :return:
        """

        self.task = task
        self.enabled = enabled

        # Using schedule property conversion
        # logger.warn("Schedule in Task init {s}".format(s=schedule))
        self.schedule = schedule

        self.args = args
        self.kwargs = kwargs or {}
        self.options = options or {}

        self.last_run_at = last_run_at
        self.total_run_count = total_run_count

        self.name = name
<<<<<<< HEAD
        self.key = key
        self.delete_key = 'deleted:' + bytes_to_str(self.key)

        self.running = False

    class Interval(object):

        def __init__(self, every, period='seconds'):
            self.every = every
            # could be seconds minutes hours
            self.period = period

        @property
        def schedule(self):
            return celery.schedules.schedule(datetime.timedelta(**{self.period: self.every}))

        @property
        def period_singular(self):
            return self.period[:-1]

        def __unicode__(self):
            if self.every == 1:
                return 'every {0.period_singular}'.format(self)
            return 'every {0.every} {0.period}'.format(self)

    class Crontab(object):

        def __init__(self, minute, hour, day_of_week, day_of_month, month_of_year):
            self.minute = minute
            self.hour = hour
            self.day_of_week = day_of_week
            self.day_of_month = day_of_month
            self.month_of_year = month_of_year

        @property
        def schedule(self):
            return celery.schedules.crontab(minute=self.minute,
                                            hour=self.hour,
                                            day_of_week=self.day_of_week,
                                            day_of_month=self.day_of_month,
                                            month_of_year=self.month_of_year)

        def __unicode__(self):
            rfield = lambda f: f and str(f).replace(' ', '') or '*'
            return '{0} {1} {2} {3} {4} (m/h/d/dM/MY)'.format(
                rfield(self.minute), rfield(self.hour), rfield(self.day_of_week),
                rfield(self.day_of_month), rfield(self.month_of_year),
            )
=======

        # storing extra arguments (might be useful to have other args depending on application)
        for elem in extrakwargs.keys():
            setattr(self, elem, extrakwargs[elem])
>>>>>>> cb8ffcab

    @staticmethod
    def get_all_as_dict(rdb, key_prefix):
        """get all of the tasks, for best performance with large amount of tasks, return a generator
        """

        tasks = rdb.keys(key_prefix + '*')
        for task_key in tasks:
            try:
<<<<<<< HEAD
                dct = json.loads(bytes_to_str(rdb.get(task_key)), cls=DateTimeDecoder, encoding=default_encoding)
                # task name should always correspond to the key in redis to avoid
                # issues arising when saving keys - we want to add information to
                # the current key, not create a new key
                dct['key'] = task_key
                yield dct
            except json.JSONDecodeError:  # handling bad json format by ignoring the task
                logger.warning('ERROR Reading task value at %s', task_key)

    def delete(self):
        # this is eventually consistent
        rdb.set(self.delete_key, 'deleted')
        rdb.delete(self.key)

    def save(self):
        # must do a deepcopy
        self_dict = deepcopy(self.__dict__)
        if self_dict.get('interval'):
            self_dict['interval'] = self.interval.__dict__
        if self_dict.get('crontab'):
            self_dict['crontab'] = self.crontab.__dict__

        # remove the key from the dict so we don't save it into the redis
        del self_dict['key']
        # only save if the task wasn't deleted
        to_be_deleted = rdb.exists(self.delete_key)
        actually_deleted = (not rdb.exists(bytes_to_str(self.key)) and
                            to_be_deleted)
        if actually_deleted:
            rdb.delete(self.delete_key)
            return False

        if not to_be_deleted:
            rdb.set(self.key, json.dumps(self_dict, cls=DateTimeEncoder))
            return True
        else:
            return False

    def clean(self):
        """validation to ensure that you only have
        an interval or crontab schedule, but not both simultaneously"""
        if self.interval and self.crontab:
            msg = 'Cannot define both interval and crontab schedule.'
            raise ValidationError(msg)
        if not (self.interval or self.crontab):
            msg = 'Must defined either interval or crontab schedule.'
            raise ValidationError(msg)

    @staticmethod
    def from_dict(d):
=======
                dct = json.loads(rdb.get(task_key), cls=DateTimeDecoder)
                # logger.warning('json task {0}'.format(dct))
                yield task_key, dct
            except json.JSONDecodeError:  # handling bad json format by ignoring the task
                logger.warning('ERROR Reading json task at %s', task_key)

    def _next_instance(self, last_run_at):
        self.last_run_at = last_run_at
        self.total_run_count += 1
        """Return a new instance of the same class, but with
        its date and count fields updated."""
        return self.__class__(**dict(
            self,
            last_run_at=last_run_at,
            total_run_count=self.total_run_count + 1,
        ))
    __next__ = next = _next_instance  # for 2to3

    def jsondump(self):
        # must do a deepcopy using our custom iterator to choose what to save (matching external view)
        self_dict = deepcopy({k: v for k, v in iter(self) if v is not None})
        return json.dumps(self_dict, cls=DateTimeEncoder)

    def update(self, other):
>>>>>>> cb8ffcab
        """
        Update values from another task.
        This is used to dynamically update periodic task from edited redis values
        Does not update "non-editable" fields (last_run_at, total_run_count).
        Extra arguments will be updated (considered editable)
        """
        otherdict = other.__dict__  # note : schedule property is not part of the dict.
        otherdict.pop('last_run_at')
        otherdict.pop('total_run_count')
        self.__dict__.update(otherdict)

    def __repr__(self):
        return '<PeriodicTask ({0} {1}(*{2}, **{3}) options: {4} schedule: {5})>'.format(
            self.name, self.task, self.args,
            self.kwargs, self.options, self.schedule,
        )

    def __unicode__(self):
        fmt = '{0.name}: {0.schedule}'
        return fmt.format(self)

    def get_schedule(self):
        """
        schedule Interval / Crontab -> dict
        :return:
        """
        return vars(self.data)

    def set_schedule(self, schedule):
        """
        schedule dict -> Interval / Crontab if needed
        :return:
        """
        if isinstance(schedule, Interval) or isinstance(schedule, Crontab):
            self.data = schedule
        else:
            schedule_inst = None
            for s in [Interval, Crontab]:
                try:
                    schedule_inst = s(**schedule)
                except TypeError as typexc:
                    pass

            if schedule_inst is None:
                raise Exception(logger.warn("Schedule {s} didn't match Crontab or Interval type".format(s=schedule)))
            else:
                self.data = schedule_inst

    schedule = property(get_schedule, set_schedule)

    def __iter__(self):
        """
        We iterate on our members a little bit specially
        => data is hidden and schedule is shown instead
        => rdb is hidden
        :return:
        """
        for k, v in vars(self).iteritems():
            if k == 'data':
                yield 'schedule', self.schedule
            else:  # we can expose everything else
                yield k, v<|MERGE_RESOLUTION|>--- conflicted
+++ resolved
@@ -13,13 +13,9 @@
 except ImportError:
     import json
 
-from .exceptions import ValidationError
 from .decoder import DateTimeDecoder, DateTimeEncoder
-<<<<<<< HEAD
 from .exceptions import ValidationError
 from .globals import rdb, bytes_to_str, default_encoding, logger
-=======
-from .globals import logger
 
 
 class Interval(object):
@@ -54,7 +50,6 @@
             rfield(self.minute), rfield(self.hour), rfield(self.day_of_week),
             rfield(self.day_of_month), rfield(self.month_of_year),
         )
->>>>>>> cb8ffcab
 
 
 class PeriodicTask(object):
@@ -114,61 +109,14 @@
         self.total_run_count = total_run_count
 
         self.name = name
-<<<<<<< HEAD
         self.key = key
         self.delete_key = 'deleted:' + bytes_to_str(self.key)
 
         self.running = False
-
-    class Interval(object):
-
-        def __init__(self, every, period='seconds'):
-            self.every = every
-            # could be seconds minutes hours
-            self.period = period
-
-        @property
-        def schedule(self):
-            return celery.schedules.schedule(datetime.timedelta(**{self.period: self.every}))
-
-        @property
-        def period_singular(self):
-            return self.period[:-1]
-
-        def __unicode__(self):
-            if self.every == 1:
-                return 'every {0.period_singular}'.format(self)
-            return 'every {0.every} {0.period}'.format(self)
-
-    class Crontab(object):
-
-        def __init__(self, minute, hour, day_of_week, day_of_month, month_of_year):
-            self.minute = minute
-            self.hour = hour
-            self.day_of_week = day_of_week
-            self.day_of_month = day_of_month
-            self.month_of_year = month_of_year
-
-        @property
-        def schedule(self):
-            return celery.schedules.crontab(minute=self.minute,
-                                            hour=self.hour,
-                                            day_of_week=self.day_of_week,
-                                            day_of_month=self.day_of_month,
-                                            month_of_year=self.month_of_year)
-
-        def __unicode__(self):
-            rfield = lambda f: f and str(f).replace(' ', '') or '*'
-            return '{0} {1} {2} {3} {4} (m/h/d/dM/MY)'.format(
-                rfield(self.minute), rfield(self.hour), rfield(self.day_of_week),
-                rfield(self.day_of_month), rfield(self.month_of_year),
-            )
-=======
 
         # storing extra arguments (might be useful to have other args depending on application)
         for elem in extrakwargs.keys():
             setattr(self, elem, extrakwargs[elem])
->>>>>>> cb8ffcab
 
     @staticmethod
     def get_all_as_dict(rdb, key_prefix):
@@ -178,7 +126,6 @@
         tasks = rdb.keys(key_prefix + '*')
         for task_key in tasks:
             try:
-<<<<<<< HEAD
                 dct = json.loads(bytes_to_str(rdb.get(task_key)), cls=DateTimeDecoder, encoding=default_encoding)
                 # task name should always correspond to the key in redis to avoid
                 # issues arising when saving keys - we want to add information to
@@ -229,32 +176,6 @@
 
     @staticmethod
     def from_dict(d):
-=======
-                dct = json.loads(rdb.get(task_key), cls=DateTimeDecoder)
-                # logger.warning('json task {0}'.format(dct))
-                yield task_key, dct
-            except json.JSONDecodeError:  # handling bad json format by ignoring the task
-                logger.warning('ERROR Reading json task at %s', task_key)
-
-    def _next_instance(self, last_run_at):
-        self.last_run_at = last_run_at
-        self.total_run_count += 1
-        """Return a new instance of the same class, but with
-        its date and count fields updated."""
-        return self.__class__(**dict(
-            self,
-            last_run_at=last_run_at,
-            total_run_count=self.total_run_count + 1,
-        ))
-    __next__ = next = _next_instance  # for 2to3
-
-    def jsondump(self):
-        # must do a deepcopy using our custom iterator to choose what to save (matching external view)
-        self_dict = deepcopy({k: v for k, v in iter(self) if v is not None})
-        return json.dumps(self_dict, cls=DateTimeEncoder)
-
-    def update(self, other):
->>>>>>> cb8ffcab
         """
         Update values from another task.
         This is used to dynamically update periodic task from edited redis values
